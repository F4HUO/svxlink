 1.2.1 -- ?? ??? 2014
----------------------

* Some sound hardware cause an Alsa failure which SvxLink previously handled
  as a fatal error (assert) and aborted the application. A warning is now
  printed instead and the sound device is closed and reopened.

* Support added for Opus version < 1.0.

* Bugfix for Async::Config::getValue. The std::ws operator set the fail bit on
  FreeBSD at end of string. This caused some config options to not be read
  correctly.

<<<<<<< HEAD
=======
* Fixed Async::AudioDeviceUDP so that audio output is paced instead of writing
  as fast as possible.

* Added a NULL audio encoder that can be used when one does not want audio to
  be sent at all.

>>>>>>> c259585d


 1.2.0 -- 01 Dec 2013
----------------------

* The Async::AudioRecorder class now have some added features. In addition to
  the hard filesize limit there now is a soft limit at which the file will be
  closed when the audio source call flushSamples. A signal will be emitted
  when either of the limits are hit. Also, begin and end timestamps now are
  available.

* The Async::AudioFilter setOutputGain method now take a dB value as argument.

* Added support for the Opus audio codec.

* New class Async::Exec for executing external programs.



 1.1.1 -- 29 Jul 2013
----------------------

* Fixed some include directives for Async::CppApplication.

* The Async::TcpClient class now always do a name lookup before trying to
  connect. Previously, when the old lookup was cached, IP addresses that
  changed over time was not handled.



 1.1.0 -- 06 Jun 2013
----------------------

* New class AtTimer to set a timer that expires at the specified time of day.

* Now using clock_gettime instead of gettimeofday to get the time for timers
  since the former provides monotonically increasing time which the
  latter don't.

* Async::DnsLookup: New method resultsAreReady with which it is possible
  to check if the DNS lookup is done or if it's still pending.

* Fixed a buffer overflow bug in the AudioInterpolator.

* Async::TcpClient: Added two new constructors, one which take an IpAddress
  object instead of a host name which is good if you already have the IP
  address. The other only take an optional buffer size. The hostname or ip
  address is given later to the new connect method.

* There now is an overloaded Config::getValue function which can take a
  container, like an std::vector, to read in a number of space separated values
  from a configuration variable.



 1.0.0 -- 08 Mar 2013
-----------------------

* Moved from sigc++ version 1.2 to version 2.
  Patch contributed by Felix/WU8K.

* Now possible to bind a UDP socket to a given interface.

* New "audio device" which read and write audio from a UDP socket.
  This can for example be used to stream audio to/from GNU Radio.

* Now possible to set config variables in memory using the Config::setValue
  function. It is not possible to write the change back to the config
  file though.

* New class FileReader to read a file in non blocking mode. Contributed
  by Steve / DH1DM.



 0.18.2 -- 27 Nov 2011
-----------------------

* Bugfix in Async::AudioDeviceAlsa: There were problems when reopening
  the audio device in another mode, like when going from WR to RDWR.
  In some cases the audio output would hang.



 0.18.1 -- 05 Nov 2011
-----------------------

* Bugfix in Async::AudioDelayLine: Calling "clear" while a "mute" was in
  effect would cancel the mute.

* New methods IpAddress::isEmpty() and IpAddress::clear().

* Bugfix in the OSS code: The audio device would not open when not using stdout
  as the logging output due to an obscure bug in the OSS code. When not using
  stdout, the audio device would open with fd 0, which was interpreted as and
  error.



 0.18.0 -- 14 May 2011
-----------------------

* The Async::AudioRecorder can now auto detect the file format from the
  filename extension.

* Improved audio device handling which makes it easier to add support for
  different kinds of audio subsystems.

* Added support for the ALSA audio subsystem.

* Bugfix in AudioFifo: The clear method did not work properly. Under some
  circumstances, allSamplesFlushed was not called which caused problems
  upstream.

* Bugfix in AudioDelayLine: Mute and clear did not do the right thing
  with the buffer pointer so it didn't behave properly.

* The AudioDelayLine now fade in and out when muting and clearing to
  avoid creating pops in the audio stream.



 0.17.0 -- 26 Apr 2009
-----------------------

* The Async internal sample rate is now configurable by a compile time
  define (INTERNAL_SAMPLE_RATE in makefile.cfg).

* Added the Async::AudioStreamStateDetector contributed by Steve / DH1DM.

* Implemented an audio codec framework that is meant to be used when
  streaming audio over a network.

* Bugfixes in Async::AudioPacer: Using a prebuf size of zero millisecods
  did not work. DH1DM: Fixed a buffer calculation error. Gaps could be
  introduced in some situations.

* Moved the audio recorder class from the SvxLink server application
  to Async (Async::AudioRecorder).

* The AudioRecorder can now write WAV files.

* Bugfix in AudioFilter: Filters was not properly created under som locales,
  like german (de_DE).



 0.16.1 -- 30 Jul 2008
-----------------------

* Bugfix and rewrite of the sound card code (AudioIO and AudioDevice classes).

* Bugfix and rewrite of the Async::AudioPacer class.

* Bugfix in Async::Timer: At destruction of a timer, a check was not made
  to see if it really existed.

* Bugfix in Async::CppDnsLookupWorker: The DNS code had a bug which showed
  itself under Ubuntu. A local variable was called "h_addr" which is defined
  in netdb.h as "h_addr_list[0]".



 0.16.0 -- 18 May 2008
-----------------------

* Lots of changes to adapt everything to the audio pipe infrastructure.

* Decreased buffers to improve audio latency.

* New method: AudioSplitter::enableSink make it possible to enable/disable
  branches in the splitter.

* Cleanup: Removed obsolete files and fixed files with wrong names.

* New method AudioFifo::enableBuffering: Use this method to enable/disable
  the buffering in the fifo. When disabled, this will effectively just make
  it a passthrough.

* Now possible to open left/right stereo channels as separate mono
  channels.

* Now possible to set sample rate, block size, channels and buffer size for
  a sound card.

* Made Async::CppDnsLookupWorker thread safe.



 0.15.0 -- 02 Jan 2008
-----------------------

* Now compile under CentOS 5.0, Fedora 8, Ubuntu 7.10 and Gentoo.

* Inserting repeated audio fragments if incoming audio pase is too slow.
  Good when using two sound cards with slightly different sampling rate.

* Fixes for 64 bit platforms.



 0.14.0 -- 15 Apr 2007
-----------------------

* Async::Config: Now possible to use the "open" method more than once to
  read multiple configuration files.

* It is now possible to read the sampling rate the audio device is using
  method Async::AudioIO::sampleRate.

* It is now possible to set the gain to use on an audio stream.

* New method: TcpConnection::isConnected.

* Now using float instead of short int to represent samples. This make it
  easier to apply audio processing on them.

* Created a new audio-lib where all the audio related classes have been put.

* A lot of new audio handling classes have been added.

* Now using libsigc++ version 1.2 instead of the old and outdated 1.0.

* ASYNC_AUDIO_NOTRIGGER=1 is now the default.



 0.13.0 -- 02 Dec 2005
-----------------------

* Merged Serial::InPin and Serial::OutPin to a new typedef Serial::Pin.
  Also added PIN_NONE.

* Bugfix in Config: It was not possible to specify an empty configuration
  variable using "".

* Fixed the makefile problem where it was not possible to compile SvxLink
  when a previous "make install" had been done. It tried to link against
  the installed libraries instead of the ones just compiled.



 0.12.1 -- 09 Oct 2005
-----------------------

* Bugfix in Async::TcpClient: In some situations sockets could be leaked
  and functions could be called twice instead of once. This may have caused
  crashes.



 0.12.0 -- 14 Aug 2005
-----------------------

* Bugfixes for multi open of sound device.

* New method in AudioIO to clear all samples in the buffer.

* Bugfix: Handling flushing when already flushed correctly.

* Bugfix: CPU could go up to 100% when writing audio to the
  sound card.

* DNS lookups are now asynchronous (well, threaded anyway)
  so no more blocking DNS lookup calls.

* Start and end of sound playback is now amplitude shaped
  to not create noise at end of playback.

* Bugfix: Forgot to clean up everything when the
  Async::TcpClient::disconnect method was called.

* Added an unequality operator to the Async::IpAddress class.



 0.11.0 -- 25 Mar 2005
-----------------------

* Added some code to AsyncTcpServer to broadcast data to connected
  clients. Contribution by SM0LCB / Ulf.

* Now possible to list all tags in a config section.

* The Serial class can now handle multiple users per port.

* Bugfix: The AudioIO class did not handle mutiple users correctly.



 0.10.0 -- 26 Sep 2004
----------------------

* Now the AudioIO object is really checking for full duplex capablility.

* Bugfix: The application would crash if the AudioIO object were deleted
  and then recreated.

* New class "Serial" for serial port usage.

* Bugfix: The DnsLookup class did not delete its DnsLookupWorker object
  and other memory handling was a mess as well. Thank you "valgrind"
  for helping me find this!



 0.9.0 -- 27 May 2004
----------------------

* Separate reader and writer in the same application can now open the audio
  device at the same time. The device is automatically set to full duplex
  operation. Previously, only one AudioIO object could have the device opened
  at a time.

* Added an environment variable that make it possible to disable the use
  of the trigger functionality when opening an audio device. This was necessary
  to make Alsa OSS emulation work. Set ASYNC_AUDIO_NOTRIGGER=1 to disable the
  use of the trigger functionality.

* Decreased the audio buffers in the audio device to make audio playback
  more responsive.



 0.8.0 -- 04 Apr 2004
----------------------

* Audio handling rewritten to handle a separate reader and writer within
  the same application.

* Split the async lib into core, cpp, qt and demo parts.

* Earlier log entries for the async library can be found in ../qtel/ChangeLog.
<|MERGE_RESOLUTION|>--- conflicted
+++ resolved
@@ -11,15 +11,12 @@
   FreeBSD at end of string. This caused some config options to not be read
   correctly.
 
-<<<<<<< HEAD
-=======
 * Fixed Async::AudioDeviceUDP so that audio output is paced instead of writing
   as fast as possible.
 
 * Added a NULL audio encoder that can be used when one does not want audio to
   be sent at all.
 
->>>>>>> c259585d
 
 
  1.2.0 -- 01 Dec 2013
