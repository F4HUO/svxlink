--- conflicted
+++ resolved
@@ -10,11 +10,7 @@
 
 \verbatim
 SvxLink - A Multi Purpose Voice Services System for Ham Radio Use
-<<<<<<< HEAD
-Copyright (C) 2003-2013 Tobias Blomberg / SM0SVX
-=======
 Copyright (C) 2004-2014 Tobias Blomberg / SM0SVX
->>>>>>> 2811dba3
 
 This program is free software; you can redistribute it and/or modify
 it under the terms of the GNU General Public License as published by
@@ -43,12 +39,6 @@
  *
  ****************************************************************************/
 
-<<<<<<< HEAD
-#include <sys/time.h>
-#include <stdint.h>
-#include <vector>
-=======
->>>>>>> 2811dba3
 
 
 /****************************************************************************
@@ -169,22 +159,12 @@
     virtual void audioClose(void);
 
     /**
-<<<<<<< HEAD
-     * @brief 	Find out RX ID of last receiver with squelch activity
-     * @returns Returns the RX ID
-     */
-    char sqlRxId(void) const;
-    
-    /**
-     * @brief 	Reset the receiver object to its default settings
-=======
      * @brief   Get the sampling rate of the audio source
      * @return  Returns the sampling rate of the audio source
      *
      * This function is used during the initialization of LocalRxBase so make
      * sure that the proper sampling rate can be returned before calling
      * the LocalRxBase::initialize function.
->>>>>>> 2811dba3
      */
     virtual int audioSampleRate(void);
 
@@ -202,21 +182,6 @@
     Async::Config   &cfg;
     Async::AudioIO  *audio_io;
     
-<<<<<<< HEAD
-    int audioRead(float *samples, int count);
-    void dtmfDigitActivated(char digit);
-    void dataFrameReceived(std::vector<uint8_t> frame);
-    void dtmfDigitDeactivated(char digit, int duration_ms);
-    void sel5Detected(std::string sequence);
-    void audioStreamStateChange(bool is_active, bool is_idle);
-    void onSquelchOpen(bool is_open);
-    SigLevDet *createSigLevDet(const std::string &name, int sample_rate);
-    void tone1750detected(bool detected);
-    void onSignalLevelUpdated(float siglev);
-    void setSqlHangtimeFromSiglev(float siglev);
-
-=======
->>>>>>> 2811dba3
 };  /* class LocalRx */
 
 
