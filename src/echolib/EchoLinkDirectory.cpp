/**
@file	 EchoLinkDirectory.cpp
@brief   Contains a class to access an EchoLink directory server
@author  Tobias Blomberg
@date	 2003-03-08

This file contains a class that is used to connect to an EchoLink directory
server. For usage instructions, see the class documentation for
EchoLink::Directory.

\verbatim
EchoLib - A library for EchoLink communication
Copyright (C) 2003-2013 Tobias Blomberg / SM0SVX

This program is free software; you can redistribute it and/or modify
it under the terms of the GNU General Public License as published by
the Free Software Foundation; either version 2 of the License, or
(at your option) any later version.

This program is distributed in the hope that it will be useful,
but WITHOUT ANY WARRANTY; without even the implied warranty of
MERCHANTABILITY or FITNESS FOR A PARTICULAR PURPOSE.  See the
GNU General Public License for more details.

You should have received a copy of the GNU General Public License
along with this program; if not, write to the Free Software
Foundation, Inc., 59 Temple Place, Suite 330, Boston, MA  02111-1307  USA
\endverbatim
*/




/****************************************************************************
 *
 * System Includes
 *
 ****************************************************************************/

#include <iostream>
#include <iomanip>
#include <algorithm>
#include <functional>

#include <cstdio>
#include <cerrno>
#include <cctype>
#include <cassert>
#include <cstring>


/****************************************************************************
 *
 * Project Includes
 *
 ****************************************************************************/



/****************************************************************************
 *
 * Local Includes
 *
 ****************************************************************************/

#include "EchoLinkDirectory.h"
#include "EchoLinkDirectoryCon.h"



/****************************************************************************
 *
 * Namespaces to use
 *
 ****************************************************************************/

using namespace std;
using namespace Async;
using namespace EchoLink;


/****************************************************************************
 *
 * Defines & typedefs
 *
 ****************************************************************************/



/****************************************************************************
 *
 * Local class definitions
 *
 ****************************************************************************/

struct Cmd
{
  typedef enum { OFFLINE, ONLINE, BUSY, GET_CALLS } Type;
  Type type;
  bool done;
  
  Cmd(Type type) : type(type), done(false) {}
};



/****************************************************************************
 *
 * Prototypes
 *
 ****************************************************************************/



/****************************************************************************
 *
 * Exported Global Variables
 *
 ****************************************************************************/




/****************************************************************************
 *
 * Local Global Variables
 *
 ****************************************************************************/



/****************************************************************************
 *
 * Public member functions
 *
 ****************************************************************************/

Directory::Directory(const vector<string>& servers, const string& callsign,
    const string& password, const string& description)
  : com_state(CS_IDLE),       	      	      the_servers(servers),
    the_password(password),   	      	      the_description(""),
    error_str(""),    	      	      	      ctrl_con(0),
    the_status(StationData::STAT_OFFLINE),    reg_refresh_timer(0),
    current_status(StationData::STAT_OFFLINE),server_changed(false),
    cmd_timer(0)
{
  the_callsign.resize(callsign.size());
  transform(callsign.begin(), callsign.end(), the_callsign.begin(), ::toupper);
  
  setDescription(description);
  
  createClientObject();
  
  reg_refresh_timer = new Timer(REGISTRATION_REFRESH_TIME,
      Timer::TYPE_PERIODIC);
  reg_refresh_timer->expired.connect(
      mem_fun(*this, &Directory::onRefreshRegistration));

} /* Directory::Directory */


Directory::~Directory(void)
{
  delete reg_refresh_timer;
  delete cmd_timer;
  delete ctrl_con;
} /* Directory::~Directory */


void Directory::makeOnline(void)
{
  the_status = StationData::STAT_ONLINE;
  addCmdToQueue(Cmd(Cmd::ONLINE));
} /* Directory::makeOnline */


void Directory::makeBusy()
{
  the_status = StationData::STAT_BUSY;
  addCmdToQueue(Cmd(Cmd::BUSY));
} /* Directory::makeBusy */


void Directory::makeOffline(void)
{
  the_status = StationData::STAT_OFFLINE;
  addCmdToQueue(Cmd(Cmd::OFFLINE));
} /* Directory::makeOffline */


void Directory::getCalls(void)
{
  if ((current_status == StationData::STAT_ONLINE) ||
      (current_status == StationData::STAT_BUSY))
  {
    list<Cmd>::const_iterator it;
    for (it = cmd_queue.begin(); it != cmd_queue.end(); ++it)
    {
      if (it->type == Cmd::GET_CALLS)
      {
	return;
      }
    }
    addCmdToQueue(Cmd(Cmd::GET_CALLS));
  }
  else
  {
    the_links.clear();
    the_repeaters.clear();
    the_conferences.clear();
    the_stations.clear();
    error("Trying to update the directory list while not registered with the "
      	  "directory server");
    //stationListUpdated();
  }
} /* Directory::getCalls */


void Directory::setServers(const vector<string>& servers)
{
  server_changed = true;
  the_servers = servers;
} /* Directory::setServer */


void Directory::setCallsign(const string& callsign)
{
  the_callsign.resize(callsign.size());
  transform(callsign.begin(), callsign.end(), the_callsign.begin(), ::toupper);
  //the_callsign = callsign;
} /* Directory::setCall */


void Directory::setPassword(const string& password)
{
  the_password = password;
} /* Directory::setPassword */


void Directory::setDescription(const string& description)
{
  the_description = description;
  if (the_description.size() > MAX_DESCRIPTION_SIZE)
  {
    the_description.resize(MAX_DESCRIPTION_SIZE);
  }
} /* Directory::setDescription */


const StationData *Directory::findCall(const string& call)
{
  list<StationData> calls;
  list<StationData>::const_iterator iter;
  
  for (iter=the_links.begin(); iter!=the_links.end(); ++iter)
  {
    if (iter->callsign() == call)
    {
      return &(*iter);
    }
  }
  
  for (iter=the_repeaters.begin(); iter!=the_repeaters.end(); ++iter)
  {
    if (iter->callsign() == call)
    {
      return &(*iter);
    }
  }
  
  for (iter=the_conferences.begin(); iter!=the_conferences.end(); ++iter)
  {
    if (iter->callsign() == call)
    {
      return &(*iter);
    }
  }
  
  for (iter=the_stations.begin(); iter!=the_stations.end(); ++iter)
  {
    if (iter->callsign() == call)
    {
      return &(*iter);
    }
  }
  
  return 0;
  
} /* Directory::findCall */


const StationData *Directory::findStation(int id)
{
  list<StationData> calls;
  list<StationData>::const_iterator iter;
  
  for (iter=the_links.begin(); iter!=the_links.end(); ++iter)
  {
    if (iter->id() == id)
    {
      return &(*iter);
    }
  }
  
  for (iter=the_repeaters.begin(); iter!=the_repeaters.end(); ++iter)
  {
    if (iter->id() == id)
    {
      return &(*iter);
    }
  }
  
  for (iter=the_conferences.begin(); iter!=the_conferences.end(); ++iter)
  {
    if (iter->id() == id)
    {
      return &(*iter);
    }
  }
  
  for (iter=the_stations.begin(); iter!=the_stations.end(); ++iter)
  {
    if (iter->id() == id)
    {
      return &(*iter);
    }
  }
  
  return 0;
  
} /* Directory::findStation */


bool Directory::stationCodeEq(const StationData& stn, string code, bool exact)
{
  if (exact)
  {
    return (stn.code() == code);
  }
  else
  {
    const char *stn_code = stn.code().c_str();
    return (strstr(stn_code, code.c_str()) == stn_code);
  }
} /* Directory::stationCodeEq  */


void Directory::findStationsByCode(vector<StationData> &stns,
		const string& code, bool exact)
{
  list<StationData>::const_iterator iter;
  
  stns.clear();

  for (iter=the_links.begin(); iter!=the_links.end(); ++iter)
  {
    if (stationCodeEq(*iter, code, exact))
    {
      stns.push_back(*iter);
    }
  }
  
  for (iter=the_repeaters.begin(); iter!=the_repeaters.end(); ++iter)
  {
    if (stationCodeEq(*iter, code, exact))
    {
      stns.push_back(*iter);
    }
  }
  
  for (iter=the_conferences.begin(); iter!=the_conferences.end(); ++iter)
  {
    if (stationCodeEq(*iter, code, exact))
    {
      stns.push_back(*iter);
    }
  }
  
  for (iter=the_stations.begin(); iter!=the_stations.end(); ++iter)
  {
    if (stationCodeEq(*iter, code, exact))
    {
      stns.push_back(*iter);
    }
  }

} /* Directory::findStationsByCode  */


ostream& EchoLink::operator<<(ostream& os, const StationData& station)
{
  os  << setiosflags(ios::left)
      << setw(StationData::MAXCALL) << station.callsign().c_str()
      << setw(5) << station.statusStr().c_str()
      << setw(6) << station.time().c_str()
      << setw(30) << station.description().c_str()
      << setw(7) << station.id()
      << station.ip();
  return os;
} /* EchoLink::operator<< */


/****************************************************************************
 *
 * Protected member functions
 *
 ****************************************************************************/


/*
 *------------------------------------------------------------------------
 * Method:    
 * Purpose:   
 * Input:     
 * Output:    
 * Author:    
 * Created:   
 * Remarks:   
 * Bugs:      
 *------------------------------------------------------------------------
 */






/****************************************************************************
 *
 * Private member functions
 *
 ****************************************************************************/

/*
 *----------------------------------------------------------------------------
 * Method:    Directory::printBuf
 * Purpose:   Print the contents of "buf". Used for debugging.
 * Input:     buf - The buffer to print
 *    	      len - The length of the buffer to print
 * Output:    None
 * Author:    Tobias Blomberg
 * Created:   2003-03-08
 * Remarks:   
 * Bugs:      
 *----------------------------------------------------------------------------
 */
void Directory::printBuf(const unsigned char *buf, int len)
{
  for(int i=0; i<len; i++)
  {
    if (isprint(buf[i]))
    {
      fprintf(stderr, "%c", buf[i]);
    }
    else
    {
      fprintf(stderr, "<%02x>", buf[i]);
    }
  }
  fprintf(stderr, "\n");
} /* Directory::printBuf */


int Directory::handleCallList(char *buf, int len)
{
  int read_len = 0;

  switch (com_state)
  {
    case CS_WAITING_FOR_START:
    {
      if (len >= 4)
      {
	if (memcmp(buf, "@@@\n", 4) == 0)
	{
	  com_state = CS_WAITING_FOR_COUNT;
	  read_len = 4;
	}
	else
	{
	  fprintf(stderr, "Error in call list format (@@@ expected).\n");
	  com_state = CS_IDLE;
	}
      }
      break;
    }

    case CS_WAITING_FOR_COUNT:
    {
      char *nl = (char *)memchr(buf, '\n', len);
      if (nl != 0)
      {
	read_len = nl-buf+1;
	buf[read_len-1] = 0;
	get_call_cnt = atoi(buf);
	//printf("Number of calls to get: %d\n", get_call_cnt);
	if (get_call_cnt > 0)
	{
	  get_call_list.clear();
	  the_message = "";
	  com_state = CS_WAITING_FOR_CALL;
	}
	else
	{
	  com_state = CS_WAITING_FOR_END;
	}
      }
      break;
    }

    case CS_WAITING_FOR_CALL:
    {	
      char *nl = (char *)memchr(buf, '\n', len);
      if (nl != 0)
      {
	read_len = nl-buf+1;
	buf[read_len-1] = 0;
	get_call_entry.clear();
	get_call_entry.setCallsign(buf);
	//printf("Station call: %s\n", get_call_callsign);
	com_state = CS_WAITING_FOR_DATA;
      }
      break;
    }

    case CS_WAITING_FOR_DATA:
    {
      char *nl = (char *)memchr(buf, '\n', len);
      if (nl != 0)
      {
	read_len = nl-buf+1;
	buf[read_len-1] = 0;
	get_call_entry.setData(buf);
	//printf("Station data: %s\n", get_call_data);
	com_state = CS_WAITING_FOR_ID;
      }
      break;
    }

    case CS_WAITING_FOR_ID:
    {
      char *nl = (char *)memchr(buf, '\n', len);
      if (nl != 0)
      {
	read_len = nl-buf+1;
	buf[read_len-1] = 0;
	get_call_entry.setId(atoi(buf));
	//printf("Station id: %s\n", get_call_id);
	com_state = CS_WAITING_FOR_IP;
      }
      break;
    }

    case CS_WAITING_FOR_IP:
    {
      char *nl = (char *)memchr(buf, '\n', len);
      if (nl != 0)
      {
	read_len = nl-buf+1;
	buf[read_len-1] = 0;
	get_call_entry.setIp(IpAddress(buf));
	//printf("Station ip: %s\n", get_call_ip);
	
	/*
	if (strlen(get_call_entry.callsign().c_str()) == 1)
	{
	  the_message += get_call_entry.description() + "\n";
	}
	else if (strchr(get_call_entry.callsign().c_str(), ' ') != 0)
	{
	  error_str = get_call_entry.callsign();
	}
	*/
	
	if (get_call_entry.callsign() == ".")
	{
	  com_state = CS_WAITING_FOR_CALL;
	  break;
	}
	
	if (get_call_entry.callsign() == " ")
	{
	  the_message += get_call_entry.description() + "\n";
	}
	else
	{
      	  get_call_list.push_back(get_call_entry);
	}

	if (--get_call_cnt <= 0)
	{
	  com_state = CS_WAITING_FOR_END;
	}
	else
	{
	  com_state = CS_WAITING_FOR_CALL;
	}
      }
      break;
    }

    case CS_WAITING_FOR_END:
    {
      if (len >= 3)
      {
	if (memcmp(buf, "+++", 3) == 0)
	{
	  //printf("End received!\n");
	  the_links.clear();
	  the_repeaters.clear();
	  the_conferences.clear();
	  the_stations.clear();
	  list<StationData>::const_iterator it;
	  for (it = get_call_list.begin(); it != get_call_list.end(); ++it)
	  {
	    const string &callsign = it->callsign();
	    if (callsign.rfind("-L") == callsign.size()-2)
	    {
	      the_links.push_back(*it);
	    }
	    else if (callsign.rfind("-R") == callsign.size()-2)
	    {
	      the_repeaters.push_back(*it);
	    }
	    else if (callsign.find("*") == 0)
	    {
	      the_conferences.push_back(*it);
	    }
	    else
	    {
	      the_stations.push_back(*it);
	    }
	  }
	  get_call_list.clear();
	  com_state = CS_IDLE;
	  read_len = 3;
	}
	else
	{
	  fprintf(stderr, "Error in call list format (+++ expected).\n");
	  com_state = CS_IDLE;
	}
      }
      break;
    }

    case CS_IDLE:
      break;
    
    default:
      fprintf(stderr, "Illegal state in method handleCallList\n");
      assert(0);
      break;
  }
  
  return read_len;
  
} /* Directory::handleCallList */


void Directory::ctrlSockReady(bool is_ready)
{
  if (is_ready)
  {
    sendNextCmd();
  }
} /* Directory::ctrlSockReady */


void Directory::ctrlSockConnected(void)
{
  //cout << "### Connected to EchoLink directory server\n";

  assert(!cmd_queue.empty());
  
  Cmd cmd = cmd_queue.front();
  string cmdstr;
  switch (cmd.type)
  {
    case Cmd::OFFLINE:
    {
      cmdstr = "l" + the_callsign + "\254\254" + the_password + 
	  "\015OFF-V3.40\015" + the_description + "\015";
      break;
    }
      
    case Cmd::ONLINE:
    {
      time_t t = time(NULL);
      struct tm *tm = localtime(&t);
      char local_time_str[6];
      strftime(local_time_str, 6, "%H:%M", tm);
      cmdstr = "l" + the_callsign + "\254\254" + the_password +
	  "\015ONLINE3.38(" + local_time_str + ")\015" + the_description +
	  "\015";
      break;
    }
      
    case Cmd::BUSY:
    {
      time_t t = time(NULL);
      struct tm *tm = localtime(&t);
      char local_time_str[6];
      strftime(local_time_str, 6, "%H:%M", tm);
      cmdstr = "l" + the_callsign + "\254\254" + the_password +
	  "\015BUSY3.40(" + local_time_str + ")\015" + the_description + "\015";
      break;
    }
      
    case Cmd::GET_CALLS:
    {
      cmdstr = "s";
      break;
    }
      
  }
  
  //cerr << "Connected. Writing: ";
  //printBuf(reinterpret_cast<const unsigned char *>(cmdstr.c_str()), cmdstr.size());
  ctrl_con->write(cmdstr.c_str(), cmdstr.size());
  //cerr << "Write returned: " << ret << endl;
} /* Directory::ctrlSockConnected */


int Directory::ctrlSockDataReceived(void *ptr, unsigned len)
{
  char *buf = static_cast<char *>(ptr);
  size_t tot_read_len = 0;
  size_t read_len = 0;

  //cerr << "Data received: ";
  //printBuf(reinterpret_cast<unsigned char *>(buf), len);
  
  do
  {
    read_len = 0;
    
    if (com_state == CS_WAITING_FOR_OK)
    {
      if (len >= 2)
      {
	if (memcmp(buf, "OK", 2) == 0)
	{
	  switch (cmd_queue.front().type)
	  {
	    case Cmd::OFFLINE:
	      setStatus(StationData::STAT_OFFLINE);
	      break;

	    case Cmd::ONLINE:
	      setStatus(StationData::STAT_ONLINE);
	      break;

	    case Cmd::BUSY:
	      setStatus(StationData::STAT_BUSY);
	      break;

	    default:
	      break;
	  }
	  //read_len = 2;
	}
	else
	{
	  fprintf(stderr, "Unexpected reply from directory server "
	      "(waiting for OK): ");
	  printBuf(reinterpret_cast<unsigned char *>(buf), len);
	  setStatus(StationData::STAT_UNKNOWN);
	}
	//printBuf(reinterpret_cast<unsigned char *>(buf), len);
	read_len = len;
	cmd_queue.front().done = true;
	com_state = CS_IDLE;
	ctrl_con->disconnect();
	sendNextCmd();
      }
    }
    else if (com_state != CS_IDLE) 	// Waiting for station list
    {
      read_len = handleCallList(buf, len);
      if (com_state == CS_IDLE)
      {
      	//if (read_len < len)
	//{
	  //buf += read_len;
	  //len -= read_len;
	  //printBuf(reinterpret_cast<unsigned char *>(buf), len);
	//}
	read_len = len;
	cmd_queue.front().done = true;
	ctrl_con->disconnect();
	if (!error_str.empty())
	{
	  error(error_str);
	}
	else
	{
	  stationListUpdated();
	}
	sendNextCmd();
      }
    }
    
    tot_read_len += read_len;
    buf += read_len;
    len -= read_len;
  } while (read_len > 0);
    
  return tot_read_len;
  
} /* Directory::ctrlSockDataReceived */


void Directory::ctrlSockDisconnected(void)
{
  int reason = ctrl_con->lastDisconnectReason();
  //cout << "### ctrlSockDisconnected: com_state=" << com_state
  //     << " reason=" << reason << "\n";
  if (com_state == CS_IDLE)
  {
    sendNextCmd();
    return;
  }

  switch (reason)
  {
    case Async::TcpClient::DR_HOST_NOT_FOUND:
      error("EchoLink directory server DNS lookup failed\n");
      break;
    
    case Async::TcpClient::DR_REMOTE_DISCONNECTED:
      if (com_state != CS_IDLE)
      {
        error("The directory server closed the connection before all data was "
              "received\n");
      }
      break;
      
    case Async::TcpClient::DR_SYSTEM_ERROR:
      error(string("Directory server communications error: ")
            + strerror(errno));
      break;
      
    case Async::TcpClient::DR_RECV_BUFFER_OVERFLOW:
      error("Directory server receiver buffer overflow!\n");
      break;
    
    case Async::TcpClient::DR_ORDERED_DISCONNECT:
      break;
  }
  
  assert(!cmd_queue.empty());

  switch (cmd_queue.front().type)
  {
    case Cmd::OFFLINE:
    case Cmd::ONLINE:
    case Cmd::BUSY:
      setStatus(StationData::STAT_UNKNOWN);
      break;
    
    case Cmd::GET_CALLS:
      break;
  }
  
  //cmd_queue.pop_front();
  if (com_state != CS_IDLE)
  {
    cmd_queue.front().done = true;
  }
  com_state = CS_IDLE;
  sendNextCmd();
  
} /* Directory::ctrlSockDisconnected */


void Directory::sendNextCmd(void)
{
  //cerr << "Directory::sendNextCmd\n";
  
    // Delete any active command timeout timer
  delete cmd_timer;
  cmd_timer = 0;

<<<<<<< HEAD
=======
    // Remove commands that are marked done from the queue
>>>>>>> 010f90b2
  while (!cmd_queue.empty() && (cmd_queue.front().done))
  {
    cmd_queue.pop_front();
  }

<<<<<<< HEAD
  //cout << "cmd_queue.empty()=" << cmd_queue.empty() << endl;
  //cout << "ctrl_con->isIdle()=" << ctrl_con->isIdle() << endl;
  //cout << "com_state=" << com_state << endl;

=======
    // Check if there is any command to send and
>>>>>>> 010f90b2
  if (cmd_queue.empty())
  {
    return;
  }

    // Set up command timeout timer
  cmd_timer = new Timer(CMD_TIMEOUT);
  cmd_timer->expired.connect(mem_fun(*this, &Directory::onCmdTimeout));
  
    // Check if we can send the command
  if (!ctrl_con->isIdle() || (com_state != CS_IDLE))
  {
    return;
  }

<<<<<<< HEAD
  if (!ctrl_con->isIdle() || (com_state != CS_IDLE))
  {
    return;
  }

=======
    // Set the com state depending on the command type
>>>>>>> 010f90b2
  if (cmd_queue.front().type == Cmd::GET_CALLS)
  {
    error_str = "";
    com_state = CS_WAITING_FOR_START;
  }
  else
  {
    com_state = CS_WAITING_FOR_OK;
  }

    // If the server information (e.g. IP/hostname) changed, create a new
    // client object before trying to connect
  if (server_changed)
  {
    server_changed = false;
    delete ctrl_con;
    ctrl_con = 0;
    createClientObject();
  }

    // Connect
  ctrl_con->connect();

} /* Directory::sendNextCmd */


void Directory::addCmdToQueue(Cmd cmd)
{
  //cout << "### Adding cmd to queue: " << cmd.type << endl;
  cmd_queue.push_back(cmd);
  sendNextCmd();
} /* Directory::addCmdToQueue */


void Directory::setStatus(StationData::Status new_status)
{
  if (new_status != current_status)
  {
    current_status = new_status;
    statusChanged(current_status);
  }
} /* Directory::setStatus */


void Directory::createClientObject(void)
{
  ctrl_con = new DirectoryCon(the_servers);
  ctrl_con->ready.connect(mem_fun(*this, &Directory::ctrlSockReady));
  ctrl_con->connected.connect(mem_fun(*this, &Directory::ctrlSockConnected));
  ctrl_con->dataReceived.connect(
      mem_fun(*this, &Directory::ctrlSockDataReceived));
  ctrl_con->disconnected.connect(
      mem_fun(*this, &Directory::ctrlSockDisconnected));
} /* Directory::createClientObject */


void Directory::onRefreshRegistration(Timer *timer)
{
  //printf("Directory::onRefreshRegistration: cmds=%d  com_state=%d\n",
	//cmd_queue.size(), com_state);

  if (the_status == StationData::STAT_ONLINE)
  {
    makeOnline();
  }
  else if (the_status == StationData::STAT_BUSY)
  {
    makeBusy();
  }
} /* Directory::onRefreshRegistration */


void Directory::onCmdTimeout(Timer *timer)
{
  error("Command timeout while communicating to the directory server");
  ctrl_con->disconnect();

  /*
  assert(!cmd_queue.empty());

  switch (cmd_queue.front().type)
  {
    case Cmd::OFFLINE:
    case Cmd::ONLINE:
    case Cmd::BUSY:
      setStatus(StationData::STAT_UNKNOWN);
      break;
    
    case Cmd::GET_CALLS:
      break;
  }

  //cmd_queue.pop_front();
  cmd_queue.front().done = true;
  com_state = CS_IDLE;
  sendNextCmd();
  */
} /* Directory::onCmdTimeout */



/*
 * This file has not been truncated
 */
<|MERGE_RESOLUTION|>--- conflicted
+++ resolved
@@ -882,23 +882,13 @@
   delete cmd_timer;
   cmd_timer = 0;
 
-<<<<<<< HEAD
-=======
     // Remove commands that are marked done from the queue
->>>>>>> 010f90b2
   while (!cmd_queue.empty() && (cmd_queue.front().done))
   {
     cmd_queue.pop_front();
   }
 
-<<<<<<< HEAD
-  //cout << "cmd_queue.empty()=" << cmd_queue.empty() << endl;
-  //cout << "ctrl_con->isIdle()=" << ctrl_con->isIdle() << endl;
-  //cout << "com_state=" << com_state << endl;
-
-=======
     // Check if there is any command to send and
->>>>>>> 010f90b2
   if (cmd_queue.empty())
   {
     return;
@@ -914,15 +904,7 @@
     return;
   }
 
-<<<<<<< HEAD
-  if (!ctrl_con->isIdle() || (com_state != CS_IDLE))
-  {
-    return;
-  }
-
-=======
     // Set the com state depending on the command type
->>>>>>> 010f90b2
   if (cmd_queue.front().type == Cmd::GET_CALLS)
   {
     error_str = "";
